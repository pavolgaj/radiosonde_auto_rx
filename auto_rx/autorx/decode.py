#!/usr/bin/env python
#
#   radiosonde_auto_rx - Sonde Decoder Class.
#
#   Copyright (C) 2018  Mark Jessop <vk5qi@rfhead.net>
#   Released under GNU GPL v3 or later
#
import logging
import json
import os
import signal
import subprocess
import time
import traceback
from dateutil.parser import parse
from threading import Thread
from types import FunctionType, MethodType
from .utils import AsynchronousFileReader, rtlsdr_test
from .gps import get_ephemeris, get_almanac
from .sonde_specific import *

# Global valid sonde types list.
VALID_SONDE_TYPES = ['RS92', 'RS41', 'DFM', 'M10', 'iMet']


class SondeDecoder(object):
    '''
    Radiosonde Sonde Decoder class. Run a radiosonde decoder program as a subprocess, and pass the output onto exporters.

    Notes:
    The sonde decoder binary needs to output telemetry data as a valid JSON, with one frame of telemetry per line.
    Example:
    { "frame": 1909, "id": "N3710309", "datetime": "2018-05-12T11:32:20.000Z", "lat": -34.90842, "lon": 138.49243, "alt": 3896.43871, "vel_h": 8.60708, "heading": 342.43237, "vel_v": 6.83107 }
    Required Fields are:
        "frame" (int):  Frame counter. Usually provided by the radiosonde, and increments per telemetry frame.
        "id" (str):     Unique identifier for the radiosonde, usually some kind of serial number.
        "datetime" (str): UTC Date/Time string, which indicates the time applicable to the telemetry sentence.
            Must be parseable with dateutil. 
        "lat" (float):  Radiosonde Latitude (decmial degrees)
        "lon" (float):  Radiosonde Longitude (decimal degrees)
        "alt" (float):  Radiosonde Altitude (metres)
    Optional Fields:
        These fields will be set to dummy values if they are not provided within the JSON blob.
        "temp" (float): Atmospheric temperature reported by the Radiosonde (degrees Celsius)
        "humidity" (float): Humidity value, reported by the radiosonde (%)
        "vel_h" (float): Horizontal Velocity (metres/s)
        "vel_v" (float): Vertical Velocity (metres/s)
        "heading" (float): Heading of the movement of the payload (degrees true)
    The following fields are added to the dictionary:
        "type" (str): Radiosonde type
        "freq_float" (float): Radiosonde frequency in MHz, as a float.
        "freq" (str): Radiosonde frequency as a string (XXX.XXX MHz).
        "datetime_dt" (datetime): Telemetry sentence time, as a datetime object.
    '''

    DECODER_REQUIRED_FIELDS = ['frame', 'id', 'datetime', 'lat', 'lon', 'alt']
    DECODER_OPTIONAL_FIELDS = {
        'temp'      : -273.0,
        'humidity'  : -1,
        'batt'      : -1,
        'vel_h'     : 0.0,
        'vel_v'     : 0.0,
        'heading'   : 0.0
    }

    VALID_SONDE_TYPES = ['RS92', 'RS41', 'DFM', 'M10', 'iMet']

    def __init__(self,
        sonde_type="None",
        sonde_freq=400000000.0,
        rs_path = "./",
        sdr_fm = "rtl_fm",
        device_idx = 0,
        ppm = 0,
        gain = -1,
        bias = False,
        save_decode_audio = False,
        save_decode_iq = False,

        exporter = None,
        timeout = 180,
        telem_filter = None,

        rs92_ephemeris = None,

        imet_location = ""):
        """ Initialise and start a Sonde Decoder.

        Args:
            sonde_type (str): The radiosonde type, as returned by SondeScanner. Valid types listed in VALID_SONDE_TYPES
            sonde_freq (int/float): The radiosonde frequency, in Hz.
            
            rs_path (str): Path to the RS binaries (i.e rs_detect). Defaults to ./
            sdr_fm (str): Path to rtl_fm, or drop-in equivalent. Defaults to 'rtl_fm'
            device_idx (int or str): Device index or serial number of the RTLSDR. Defaults to 0 (the first SDR found).
            ppm (int): SDR Frequency accuracy correction, in ppm.
            gain (int): SDR Gain setting, in dB. A gain setting of -1 enables the RTLSDR AGC.
            bias (bool): If True, enable the bias tee on the SDR.

            save_decode_audio (bool): If True, save the FM-demodulated audio to disk to decode_<device_idx>.wav.
                                      Note: This may use up a lot of disk space!
            save_decode_iq (bool): If True, save the decimated IQ stream (48 or 96k complex s16 samples) to disk to decode_IQ_<device_idx>.bin
                                      Note: This will use up a lot of disk space!

            exporter (function, list): Either a function, or a list of functions, which accept a single dictionary. Fields described above.
            timeout (int): Timeout after X seconds of no valid data received from the decoder. Defaults to 180.
            telem_filter (function): An optional filter function, which determines if a telemetry frame is valid. 
                This can be used to allow the decoder to timeout based on telemetry contents (i.e. no lock, too far away, etc), 
                not just lack-of-telemetry. This function is passed the telemetry dict, and must return a boolean based on the telemetry validity.

            rs92_ephemeris (str): OPTIONAL - A fixed ephemeris file to use if decoding a RS92. If not supplied, one will be downloaded.

            imet_location (str): OPTIONAL - A location field which is use in the generation of iMet unique ID.
        """
        # Thread running flag
        self.decoder_running = True

        # Local copy of init arguments
        self.sonde_type = sonde_type
        self.sonde_freq = sonde_freq

        self.rs_path = rs_path
        self.sdr_fm = sdr_fm
        self.device_idx = device_idx
        self.ppm = ppm
        self.gain = gain
        self.bias = bias
        self.save_decode_audio = save_decode_audio
        self.save_decode_iq = save_decode_iq

        self.telem_filter = telem_filter
        self.timeout = timeout
        self.rs92_ephemeris = rs92_ephemeris
        self.imet_location = imet_location

        # iMet ID store. We latch in the first iMet ID we calculate, to avoid issues with iMet-1-RS units
        # which don't necessarily have a consistent packet count to time increment ratio.
        # This is a tradeoff between being able to handle multiple iMet sondes on a single frequency, and
        # not flooding the various databases with sonde IDs in the case of a bad sonde.
        self.imet_id = None

        # This will become our decoder thread.
        self.decoder = None

        # Detect if we have an 'inverted' sonde.
        if self.sonde_type.startswith('-'):
            self.inverted = True
            # Strip off the leading '-' character'
            self.sonde_type = self.sonde_type[1:]
        else:
            self.inverted = False

        # Check if the sonde type is valid.
        if self.sonde_type not in self.VALID_SONDE_TYPES:
            self.log_error("Unsupported sonde type: %s" % self.sonde_type)
            self.decoder_running = False
            return 

        # Test if the supplied RTLSDR is working.
        _rtlsdr_ok = rtlsdr_test(device_idx)

        # TODO: How should this error be handled?
        if not _rtlsdr_ok:
            self.log_error("RTLSDR #%s non-functional - exiting." % device_idx)
            self.decoder_running = False
            return

        # We can accept a few different types in the exporter argument..
        # Nothing...
        if exporter == None:
            self.exporters = None

        # A single function...
        elif type(exporter) == FunctionType:
            self.exporters = [exporter]

        # A list of functions...
        elif type(exporter) == list:
            # Check everything in the list is a function
            for _func in exporter:
                if (type(_func) is not FunctionType) and (type(_func) is not MethodType):
                    raise TypeError("Supplied exporter list does not contain functions.")
            
            # If it all checks out, use the supplied list.
            self.exporters = exporter
            
        else:
            # Otherwise, bomb out. 
            raise TypeError("Supplied exporter has incorrect type.")

        # Generate the decoder command.
        self.decoder_command = self.generate_decoder_command()

        if self.decoder_command is None:
            self.log_error("Could not generate decoder command. Not starting decoder.")
            self.decoder_running = False
        else:
            # Start up the decoder thread.
            self.decode_process = None
            self.async_reader = None

            self.decoder_running = True
            self.decoder = Thread(target=self.decoder_thread)
            self.decoder.start()


    def generate_decoder_command(self):
        """ Generate the shell command which runs the relevant radiosonde decoder.

        This is where support for new sonde types can be added.s

        Returns:
            str/None: The shell command which will be run in the decoder thread, or none if a valid decoder could not be found.

        """
        # Common options to rtl_fm

        # Add a -T option if bias is enabled
        bias_option = "-T " if self.bias else ""

        # Add a gain parameter if we have been provided one.
        if self.gain != -1:
            gain_param = '-g %.1f ' % self.gain
        else:
            gain_param = ''


        # Emit demodulator statistics every X modem frames.
        _stats_rate = 10


        if self.sonde_type == "RS41":
            # RS41 Decoder command.
<<<<<<< HEAD
            _sdr_rate = 48000 # IQ rate. Lower rate = lower CPU usage, but less frequency tracking ability.
            _baud_rate = 4800
            _offset = 0.25 # Place the sonde frequency in the centre of the passband.
            _lower = int(0.025 * _sdr_rate) # Limit the frequency estimation window to not include the passband edges.
            _upper = int(0.475 * _sdr_rate)
            _freq = int(self.sonde_freq - _sdr_rate*_offset)

            decode_cmd = "%s %s-p %d -d %s %s-M raw -s %d -f %d 2>/dev/null |" % (self.sdr_fm, bias_option, int(self.ppm), str(self.device_idx), gain_param, _sdr_rate, _freq)
            decode_cmd += "./fsk_demod --cs16 -b %d -u %d --stats=%d 2 %d %d - - 2>stats.txt " % (_lower, _upper, _stats_rate, _sdr_rate, _baud_rate)
            decode_cmd += "| python ./test/bit_to_samples.py %d %d | sox -t raw -r %d -e unsigned-integer -b 8 -c 1 - -r %d -b 8 -t wav - 2>/dev/null|" % (_sdr_rate, _baud_rate, _sdr_rate, _sdr_rate)
=======
            # rtl_fm -p 0 -g -1 -M fm -F9 -s 15k -f 405500000 | sox -t raw -r 15k -e s -b 16 -c 1 - -r 48000 -b 8 -t wav - lowpass 2600 2>/dev/null | ./rs41ecc --crc --ecc --ptu
            # Note: Have removed a 'highpass 20' filter from the sox line, will need to re-evaluate if adding that is useful in the future.
            decode_cmd = "%s %s-p %d -d %s %s-M fm -F9 -s 15k -f %d 2>/dev/null |" % (self.sdr_fm, bias_option, int(self.ppm), str(self.device_idx), gain_param, self.sonde_freq)
            decode_cmd += "sox -t raw -r 15k -e s -b 16 -c 1 - -r 48000 -b 8 -t wav - lowpass 2600 2>/dev/null |"

            # Add in tee command to save audio to disk if debugging is enabled.
            if self.save_decode_audio:
                decode_cmd += " tee decode_%s.wav |" % str(self.device_idx)

>>>>>>> a4052838
            decode_cmd += "./rs41ecc --crc --ecc --ptu --json 2>/dev/null"


        elif self.sonde_type == "RS92":
            # Decoding a RS92 requires either an ephemeris or an almanac file.
            # If we have been supplied an ephemeris file, we will attempt to use it, otherwise
            # we will try and download one.
            if self.rs92_ephemeris == None:
                # If no ephemeris data defined, attempt to download it.
                # get_ephemeris will either return the saved file name, or None.
                self.rs92_ephemeris = get_ephemeris(destination="ephemeris.dat")

                # If ephemeris is still None, then we failed to download the ephemeris data.
                # Try and grab the almanac data instead
                if self.rs92_ephemeris == None:
                    self.log_error("Could not obtain ephemeris data, trying to download an almanac.")
                    almanac = get_almanac(destination="almanac.txt")
                    if almanac == None:
                        # We probably don't have an internet connection. Bomb out, since we can't do much with the sonde telemetry without an almanac!
                        self.log_error("Could not obtain GPS ephemeris or almanac data.")
                        return None
                    else:
                        _rs92_gps_data = "-a almanac.txt"
                else:
                    _rs92_gps_data = "-e ephemeris.dat"
            else:
                _rs92_gps_data = "-e %s" % self.rs92_ephemeris


            if self.sonde_freq > 1000e6:
                # Use a higher IQ rate for 1680 MHz sondes, at the expensive of some CPU usage.
                _sdr_rate = 96000
            else:
<<<<<<< HEAD
                # On 400 MHz, use 48 khz - RS92s dont drift far enough to need any more than this.
                _sdr_rate = 48000

            _baud_rate = 4800
            _offset = 0.25 # Place the sonde frequency in the centre of the passband.
            _lower = int(0.025 * _sdr_rate) # Limit the frequency estimation window to not include the passband edges.
            _upper = int(0.475 * _sdr_rate)
            _freq = int(self.sonde_freq - _sdr_rate*_offset)

            decode_cmd = "%s %s-p %d -d %s %s-M raw -s %d -f %d 2>/dev/null |" % (self.sdr_fm, bias_option, int(self.ppm), str(self.device_idx), gain_param, _sdr_rate, _freq)
            decode_cmd += "./fsk_demod --cs16 -b %d -u %d --stats=%d 2 %d %d - - 2>stats.txt " % (_lower, _upper, _stats_rate, _sdr_rate, _baud_rate)
            decode_cmd += "| python ./test/bit_to_samples.py %d %d | sox -t raw -r %d -e unsigned-integer -b 8 -c 1 - -r %d -b 8 -t wav - 2>/dev/null|" % (_sdr_rate, _baud_rate, _sdr_rate, _sdr_rate)
=======
                # 1680 MHz sondes - use a 28 kHz FM demod bandwidth.
                # NOTE: This is a first-pass of this bandwidth, and may need to be optimized.
                _rx_bw = 28000

            # Now construct the decoder command.
            # rtl_fm -p 0 -g 26.0 -M fm -F9 -s 12k -f 400500000 | sox -t raw -r 12k -e s -b 16 -c 1 - -r 48000 -b 8 -t wav - highpass 20 lowpass 2500 2>/dev/null | ./rs92ecc -vx -v --crc --ecc --vel -e ephemeris.dat
            decode_cmd = "%s %s-p %d -d %s %s-M fm -F9 -s %d -f %d 2>/dev/null |" % (self.sdr_fm, bias_option, int(self.ppm), str(self.device_idx), gain_param, _rx_bw, self.sonde_freq)
            decode_cmd += "sox -t raw -r %d -e s -b 16 -c 1 - -r 48000 -b 8 -t wav - lowpass 2500 highpass 20 2>/dev/null |" % _rx_bw

            # Add in tee command to save audio to disk if debugging is enabled.
            if self.save_decode_audio:
                decode_cmd += " tee decode_%s.wav |" % str(self.device_idx)

>>>>>>> a4052838
            decode_cmd += "./rs92ecc -vx -v --crc --ecc --vel --json %s 2>/dev/null" % _rs92_gps_data

        elif self.sonde_type == "DFM":
            # DFM06/DFM09 Sondes.
            # As of 2019-02-10, dfm09ecc auto-detects if the signal is inverted,
            # so we don't need to specify an invert flag.
            # 2019-02-27: Added the --dist flag, which should reduce bad positions a bit.
<<<<<<< HEAD
            _sdr_rate = 50000
            _baud_rate = 2500
            _offset = 0.25 # Place the sonde frequency in the centre of the passband.
            _lower = int(0.025 * _sdr_rate) # Limit the frequency estimation window to not include the passband edges.
            _upper = int(0.475 * _sdr_rate)
            _freq = int(self.sonde_freq - _sdr_rate*_offset)

            decode_cmd = "%s %s-p %d -d %s %s-M raw -s %d -f %d 2>/dev/null |" % (self.sdr_fm, bias_option, int(self.ppm), str(self.device_idx), gain_param, _sdr_rate, _freq)
            decode_cmd += "./fsk_demod --cs16 -b %d -u %d --stats=%d 2 %d %d - - 2>stats.txt " % (_lower, _upper, _stats_rate, _sdr_rate, _baud_rate)
            decode_cmd += "| python ./test/bit_to_samples.py %d %d | sox -t raw -r %d -e unsigned-integer -b 8 -c 1 - -r %d -b 8 -t wav - 2>/dev/null|" % (_sdr_rate, _baud_rate, _sdr_rate, _sdr_rate)
=======

            # Note: Have removed a 'highpass 20' filter from the sox line, will need to re-evaluate if adding that is useful in the future.
            decode_cmd = "%s %s-p %d -d %s %s-M fm -F9 -s 15k -f %d 2>/dev/null |" % (self.sdr_fm, bias_option, int(self.ppm), str(self.device_idx), gain_param, self.sonde_freq)
            decode_cmd += "sox -t raw -r 15k -e s -b 16 -c 1 - -r 48000 -b 8 -t wav - highpass 20 lowpass 2000 2>/dev/null |"

            # Add in tee command to save audio to disk if debugging is enabled.
            if self.save_decode_audio:
                decode_cmd += " tee decode_%s.wav |" % str(self.device_idx)

            # DFM decoder
>>>>>>> a4052838
            decode_cmd += "./dfm09ecc -vv --ecc --json --dist --auto 2>/dev/null"
			
        elif self.sonde_type == "M10":
            # M10 Sondes
<<<<<<< HEAD
            _sdr_rate = 48080
            _baud_rate = 9616
            _offset = 0.25 # Place the sonde frequency in the centre of the passband.
            _lower = int(0.025 * _sdr_rate) # Limit the frequency estimation window to not include the passband edges.
            _upper = int(0.475 * _sdr_rate)
            _freq = int(self.sonde_freq - _sdr_rate*_offset)

            decode_cmd = "%s %s-p %d -d %s %s-M raw -s %d -f %d 2>/dev/null |" % (self.sdr_fm, bias_option, int(self.ppm), str(self.device_idx), gain_param, _sdr_rate, _freq)
            decode_cmd += "./fsk_demod --cs16 -b %d -u %d --stats=%d 2 %d %d - - 2>stats.txt " % (_lower, _upper, _stats_rate, _sdr_rate, _baud_rate)
            decode_cmd += "| python ./test/bit_to_samples.py %d %d | sox -t raw -r %d -e unsigned-integer -b 8 -c 1 - -r %d -b 8 -t wav - 2>/dev/null| " % (_sdr_rate, _baud_rate, _sdr_rate, _sdr_rate)
=======

            decode_cmd = "%s %s-p %d -d %s %s-M fm -F9 -s 22k -f %d 2>/dev/null |" % (self.sdr_fm, bias_option, int(self.ppm), str(self.device_idx), gain_param, self.sonde_freq)
            decode_cmd += "sox -t raw -r 22k -e s -b 16 -c 1 - -r 48000 -b 8 -t wav - highpass 20 2>/dev/null |"

            # Add in tee command to save audio to disk if debugging is enabled.
            if self.save_decode_audio:
                decode_cmd += " tee decode_%s.wav |" % str(self.device_idx)

>>>>>>> a4052838
            # M10 decoder
            decode_cmd += "./m10 -b -b2 2>/dev/null"

        elif self.sonde_type == "iMet":
            # iMet-4 Sondes
            # These are AFSK and hence cannot be decoded using fsk_demod.

            decode_cmd = "%s %s-p %d -d %s %s-M fm -F9 -s 15k -f %d 2>/dev/null |" % (self.sdr_fm, bias_option, int(self.ppm), str(self.device_idx), gain_param, self.sonde_freq)
            decode_cmd += "sox -t raw -r 15k -e s -b 16 -c 1 - -r 48000 -b 8 -t wav - highpass 20 2>/dev/null |"

            # Add in tee command to save audio to disk if debugging is enabled.
            if self.save_decode_audio:
                decode_cmd += " tee decode_%s.wav |" % str(self.device_idx)

            # iMet-4 (IMET1RS) decoder
            decode_cmd += "./imet1rs_dft --json 2>/dev/null"

        else:
            # Should never get here.
            return None

        return decode_cmd


    def decoder_thread(self):
        """ Runs the supplied decoder command as a subprocess, and passes returned lines to handle_decoder_line. """
        
        # Timeout Counter. 
        _last_packet = time.time()

        self.log_debug("Decoder Command: %s" % self.decoder_command )

        # Start the thread.
        self.decode_process = subprocess.Popen(self.decoder_command, shell=True, stdin=None, stdout=subprocess.PIPE, preexec_fn=os.setsid) 
        self.async_reader = AsynchronousFileReader(self.decode_process.stdout, autostart=True)

        self.log_info("Starting decoder subprocess.")

        while (not self.async_reader.eof()) and self.decoder_running:
            # Read in any lines available in the async reader queue.
            for _line in self.async_reader.readlines():
                if (_line != None) and (_line != ""):
                    # Pass the line into the handler, and see if it is OK.
                    _ok = self.handle_decoder_line(_line)

                    # If we decoded a valid JSON blob, update our last-packet time.
                    if _ok:
                        _last_packet = time.time()


            # Check timeout counter.
            if time.time() > (_last_packet + self.timeout):
                # If we have not seen data for a while, break.
                self.log_error("RX Timed out.")
                break
            else:
                # Otherwise, sleep for a short time.
                time.sleep(0.1)

        # Either our subprocess has exited, or the user has asked to close the process. 
        #Try many things to kill off the subprocess.
        try:
            # Stop the async reader
            self.async_reader.stop()
            # Send a SIGKILL to the subprocess PID via OS.
            try:
                os.killpg(os.getpgid(self.decode_process.pid), signal.SIGKILL)
            except Exception as e:
                self.log_debug("SIGKILL via os.killpg failed. - %s" % str(e))
            time.sleep(1)
            try:
                # Send a SIGKILL via subprocess
                self.decode_process.kill()
            except Exception as e:
                self.log_debug("SIGKILL via subprocess.kill failed - %s" % str(e))
            # Finally, join the async reader.
            self.async_reader.join()
            

        except Exception as e:
            traceback.print_exc()
            self.log_error("Error while killing subprocess - %s" % str(e))

        self.log_info("Closed decoder subprocess.")
        self.decoder_running = False


    def handle_decoder_line(self, data):
        """ Handle a line of output from the decoder subprocess.

        Args:
            data (str, bytearray): One line of text output from the decoder subprocess.

        Returns:
            bool:   True if the line was decoded to a JSON object correctly, False otherwise.
        """

        # Don't even try and decode lines which don't start with a '{'
        # These may be other output from the decoder, which we shouldn't try to parse.
        
        # Catch 'bad' first characters.
        try:
            _first_char = data.decode('ascii')[0]
        except UnicodeDecodeError:
            return

        # Catch non-JSON object lines.
        if data.decode('ascii')[0] != '{':
            return

        else:
            try:
                _telemetry = json.loads(data.decode('ascii'))
            except Exception as e:
                self.log_debug("Line could not be parsed as JSON - %s" % str(e))
                return False

            # Check the JSON blob has been parsed as a dictionary
            if type(_telemetry) is not dict:
                self.log_error("Parsed JSON object is not a dictionary!")
                return False

            # Check that the required fields are in the telemetry blob
            for _field in self.DECODER_REQUIRED_FIELDS:
                if _field not in _telemetry:
                    self.log_error("JSON object missing required field %s" % _field)
                    return False

            # Check for optional fields, and add them if necessary.
            for _field in self.DECODER_OPTIONAL_FIELDS.keys():
                if _field not in _telemetry:
                    _telemetry[_field] = self.DECODER_OPTIONAL_FIELDS[_field]

            # Check the datetime field is parseable.
            try:
                _telemetry['datetime_dt'] = parse(_telemetry['datetime'])
            except Exception as e:
                self.log_error("Invalid date/time in telemetry dict - %s (Sonde may not have GPS lock)" % str(e))
                return False

            # Add in the sonde frequency and type fields.
            _telemetry['type'] = self.sonde_type
            _telemetry['freq_float'] = self.sonde_freq/1e6
            _telemetry['freq'] = "%.3f MHz" % (self.sonde_freq/1e6)

            # Add in information about the SDR used.
            _telemetry['sdr_device_idx'] = self.device_idx

            # Check for an 'aux' field, this indicates that the sonde has an auxilliary payload,
            # which is most likely an Ozone sensor. We append -Ozone to the sonde type field to indicate this.
            if 'aux' in _telemetry:
                _telemetry['type'] += "-Ozone"


            # iMet Specific actions
            if self.sonde_type == 'iMet':
                # Check we have GPS lock.
                if _telemetry['sats'] < 4:
                    # No GPS lock means an invalid time, which means we can't accurately calculate a unique ID.
                    self.log_error("iMet sonde has no GPS lock - discarding frame.")
                    return False

                # Fix up the time.
                _telemetry['datetime_dt'] = imet_fix_datetime(_telemetry['datetime'])
                # Generate a unique ID based on the power-on time and frequency, as iMet sondes don't send one.
                # Latch this ID and re-use it for the entire decode run.
                if self.imet_id == None:
                    self.imet_id = imet_unique_id(_telemetry, custom=self.imet_location)
                
                _telemetry['id'] = self.imet_id


            # If we have been provided a telemetry filter function, pass the telemetry data
            # through the filter, and return the response
            # By default, we will assume the telemetry is OK.
            _telem_ok = True
            if self.telem_filter is not None:
                try:
                    _telem_ok = self.telem_filter(_telemetry)
                except Exception as e:
                    self.log_error("Failed to run telemetry filter - %s" % str(e))
                    _telem_ok = True


            # If the telemetry is OK, send to the exporter functions (if we have any).
            if self.exporters is None:
                return
            else:
                if _telem_ok:
                    for _exporter in self.exporters:
                        try:
                            _exporter(_telemetry)
                        except Exception as e:
                            self.log_error("Exporter Error %s" % str(e))

            return _telem_ok




    def log_debug(self, line):
        """ Helper function to log a debug message with a descriptive heading. 
        Args:
            line (str): Message to be logged.
        """
        logging.debug("Decoder #%s %s %.3f - %s" % (str(self.device_idx), self.sonde_type, self.sonde_freq/1e6, line))


    def log_info(self, line):
        """ Helper function to log an informational message with a descriptive heading. 
        Args:
            line (str): Message to be logged.
        """
        logging.info("Decoder #%s %s %.3f - %s" % (str(self.device_idx), self.sonde_type, self.sonde_freq/1e6, line))


    def log_error(self, line):
        """ Helper function to log an error message with a descriptive heading. 
        Args:
            line (str): Message to be logged.
        """
        logging.error("Decoder #%s %s %.3f - %s" % (str(self.device_idx), self.sonde_type, self.sonde_freq/1e6, line))


    def stop(self):
        """ Kill the currently running decoder subprocess """
        self.decoder_running = False

        if self.decoder is not None:
            self.decoder.join()


    def running(self):
        """ Check if the decoder subprocess is running. 

        Returns:
            bool: True if the decoder subprocess is running.
        """
        return self.decoder_running


if __name__ == "__main__":
    # Test script.
    from .logger import TelemetryLogger
    from .habitat import HabitatUploader

    logging.basicConfig(format='%(asctime)s %(levelname)s:%(message)s', level=logging.DEBUG)
    # Make requests & urllib3 STFU
    requests_log = logging.getLogger("requests")
    requests_log.setLevel(logging.CRITICAL)
    urllib3_log = logging.getLogger("urllib3")
    urllib3_log.setLevel(logging.CRITICAL)


    _log = TelemetryLogger(log_directory="./testlog/")
    _habitat = HabitatUploader(user_callsign="VK5QI_AUTO_RX_DEV", inhibit=False)

    try:
        _decoder = SondeDecoder(sonde_freq = 401.5*1e6,
            sonde_type = "RS41",
            timeout = 50,
            device_idx="00000002",
            exporter=[_habitat.add, _log.add])

        # _decoder2 = SondeDecoder(sonde_freq = 405.5*1e6,
        #     sonde_type = "RS41",
        #     timeout = 50,
        #     device_idx="00000001",
        #     exporter=[_habitat.add, _log.add])

        while True:
            time.sleep(5)
            if not _decoder.running():
                break
    except KeyboardInterrupt:
        _decoder.stop()
        #_decoder2.stop()
    except:
        traceback.print_exc()
        pass
    
    _habitat.close()
    _log.close()


<|MERGE_RESOLUTION|>--- conflicted
+++ resolved
@@ -231,7 +231,7 @@
 
         if self.sonde_type == "RS41":
             # RS41 Decoder command.
-<<<<<<< HEAD
+
             _sdr_rate = 48000 # IQ rate. Lower rate = lower CPU usage, but less frequency tracking ability.
             _baud_rate = 4800
             _offset = 0.25 # Place the sonde frequency in the centre of the passband.
@@ -240,19 +240,17 @@
             _freq = int(self.sonde_freq - _sdr_rate*_offset)
 
             decode_cmd = "%s %s-p %d -d %s %s-M raw -s %d -f %d 2>/dev/null |" % (self.sdr_fm, bias_option, int(self.ppm), str(self.device_idx), gain_param, _sdr_rate, _freq)
+            # Add in tee command to save IQ to disk if debugging is enabled.
+            if self.save_decode_iq:
+                decode_cmd += " tee decode_IQ_%s.bin |" % str(self.device_idx)
+
             decode_cmd += "./fsk_demod --cs16 -b %d -u %d --stats=%d 2 %d %d - - 2>stats.txt " % (_lower, _upper, _stats_rate, _sdr_rate, _baud_rate)
             decode_cmd += "| python ./test/bit_to_samples.py %d %d | sox -t raw -r %d -e unsigned-integer -b 8 -c 1 - -r %d -b 8 -t wav - 2>/dev/null|" % (_sdr_rate, _baud_rate, _sdr_rate, _sdr_rate)
-=======
-            # rtl_fm -p 0 -g -1 -M fm -F9 -s 15k -f 405500000 | sox -t raw -r 15k -e s -b 16 -c 1 - -r 48000 -b 8 -t wav - lowpass 2600 2>/dev/null | ./rs41ecc --crc --ecc --ptu
-            # Note: Have removed a 'highpass 20' filter from the sox line, will need to re-evaluate if adding that is useful in the future.
-            decode_cmd = "%s %s-p %d -d %s %s-M fm -F9 -s 15k -f %d 2>/dev/null |" % (self.sdr_fm, bias_option, int(self.ppm), str(self.device_idx), gain_param, self.sonde_freq)
-            decode_cmd += "sox -t raw -r 15k -e s -b 16 -c 1 - -r 48000 -b 8 -t wav - lowpass 2600 2>/dev/null |"
 
             # Add in tee command to save audio to disk if debugging is enabled.
             if self.save_decode_audio:
                 decode_cmd += " tee decode_%s.wav |" % str(self.device_idx)
 
->>>>>>> a4052838
             decode_cmd += "./rs41ecc --crc --ecc --ptu --json 2>/dev/null"
 
 
@@ -286,7 +284,6 @@
                 # Use a higher IQ rate for 1680 MHz sondes, at the expensive of some CPU usage.
                 _sdr_rate = 96000
             else:
-<<<<<<< HEAD
                 # On 400 MHz, use 48 khz - RS92s dont drift far enough to need any more than this.
                 _sdr_rate = 48000
 
@@ -297,23 +294,18 @@
             _freq = int(self.sonde_freq - _sdr_rate*_offset)
 
             decode_cmd = "%s %s-p %d -d %s %s-M raw -s %d -f %d 2>/dev/null |" % (self.sdr_fm, bias_option, int(self.ppm), str(self.device_idx), gain_param, _sdr_rate, _freq)
+
+            # Add in tee command to save IQ to disk if debugging is enabled.
+            if self.save_decode_iq:
+                decode_cmd += " tee decode_IQ_%s.bin |" % str(self.device_idx)
+
             decode_cmd += "./fsk_demod --cs16 -b %d -u %d --stats=%d 2 %d %d - - 2>stats.txt " % (_lower, _upper, _stats_rate, _sdr_rate, _baud_rate)
             decode_cmd += "| python ./test/bit_to_samples.py %d %d | sox -t raw -r %d -e unsigned-integer -b 8 -c 1 - -r %d -b 8 -t wav - 2>/dev/null|" % (_sdr_rate, _baud_rate, _sdr_rate, _sdr_rate)
-=======
-                # 1680 MHz sondes - use a 28 kHz FM demod bandwidth.
-                # NOTE: This is a first-pass of this bandwidth, and may need to be optimized.
-                _rx_bw = 28000
-
-            # Now construct the decoder command.
-            # rtl_fm -p 0 -g 26.0 -M fm -F9 -s 12k -f 400500000 | sox -t raw -r 12k -e s -b 16 -c 1 - -r 48000 -b 8 -t wav - highpass 20 lowpass 2500 2>/dev/null | ./rs92ecc -vx -v --crc --ecc --vel -e ephemeris.dat
-            decode_cmd = "%s %s-p %d -d %s %s-M fm -F9 -s %d -f %d 2>/dev/null |" % (self.sdr_fm, bias_option, int(self.ppm), str(self.device_idx), gain_param, _rx_bw, self.sonde_freq)
-            decode_cmd += "sox -t raw -r %d -e s -b 16 -c 1 - -r 48000 -b 8 -t wav - lowpass 2500 highpass 20 2>/dev/null |" % _rx_bw
 
             # Add in tee command to save audio to disk if debugging is enabled.
             if self.save_decode_audio:
                 decode_cmd += " tee decode_%s.wav |" % str(self.device_idx)
 
->>>>>>> a4052838
             decode_cmd += "./rs92ecc -vx -v --crc --ecc --vel --json %s 2>/dev/null" % _rs92_gps_data
 
         elif self.sonde_type == "DFM":
@@ -321,7 +313,7 @@
             # As of 2019-02-10, dfm09ecc auto-detects if the signal is inverted,
             # so we don't need to specify an invert flag.
             # 2019-02-27: Added the --dist flag, which should reduce bad positions a bit.
-<<<<<<< HEAD
+
             _sdr_rate = 50000
             _baud_rate = 2500
             _offset = 0.25 # Place the sonde frequency in the centre of the passband.
@@ -330,25 +322,23 @@
             _freq = int(self.sonde_freq - _sdr_rate*_offset)
 
             decode_cmd = "%s %s-p %d -d %s %s-M raw -s %d -f %d 2>/dev/null |" % (self.sdr_fm, bias_option, int(self.ppm), str(self.device_idx), gain_param, _sdr_rate, _freq)
+
+            # Add in tee command to save IQ to disk if debugging is enabled.
+            if self.save_decode_iq:
+                decode_cmd += " tee decode_IQ_%s.bin |" % str(self.device_idx)
+
             decode_cmd += "./fsk_demod --cs16 -b %d -u %d --stats=%d 2 %d %d - - 2>stats.txt " % (_lower, _upper, _stats_rate, _sdr_rate, _baud_rate)
             decode_cmd += "| python ./test/bit_to_samples.py %d %d | sox -t raw -r %d -e unsigned-integer -b 8 -c 1 - -r %d -b 8 -t wav - 2>/dev/null|" % (_sdr_rate, _baud_rate, _sdr_rate, _sdr_rate)
-=======
-
-            # Note: Have removed a 'highpass 20' filter from the sox line, will need to re-evaluate if adding that is useful in the future.
-            decode_cmd = "%s %s-p %d -d %s %s-M fm -F9 -s 15k -f %d 2>/dev/null |" % (self.sdr_fm, bias_option, int(self.ppm), str(self.device_idx), gain_param, self.sonde_freq)
-            decode_cmd += "sox -t raw -r 15k -e s -b 16 -c 1 - -r 48000 -b 8 -t wav - highpass 20 lowpass 2000 2>/dev/null |"
 
             # Add in tee command to save audio to disk if debugging is enabled.
             if self.save_decode_audio:
                 decode_cmd += " tee decode_%s.wav |" % str(self.device_idx)
 
             # DFM decoder
->>>>>>> a4052838
             decode_cmd += "./dfm09ecc -vv --ecc --json --dist --auto 2>/dev/null"
 			
         elif self.sonde_type == "M10":
             # M10 Sondes
-<<<<<<< HEAD
             _sdr_rate = 48080
             _baud_rate = 9616
             _offset = 0.25 # Place the sonde frequency in the centre of the passband.
@@ -357,18 +347,18 @@
             _freq = int(self.sonde_freq - _sdr_rate*_offset)
 
             decode_cmd = "%s %s-p %d -d %s %s-M raw -s %d -f %d 2>/dev/null |" % (self.sdr_fm, bias_option, int(self.ppm), str(self.device_idx), gain_param, _sdr_rate, _freq)
+
+            # Add in tee command to save IQ to disk if debugging is enabled.
+            if self.save_decode_iq:
+                decode_cmd += " tee decode_IQ_%s.bin |" % str(self.device_idx)
+
             decode_cmd += "./fsk_demod --cs16 -b %d -u %d --stats=%d 2 %d %d - - 2>stats.txt " % (_lower, _upper, _stats_rate, _sdr_rate, _baud_rate)
             decode_cmd += "| python ./test/bit_to_samples.py %d %d | sox -t raw -r %d -e unsigned-integer -b 8 -c 1 - -r %d -b 8 -t wav - 2>/dev/null| " % (_sdr_rate, _baud_rate, _sdr_rate, _sdr_rate)
-=======
-
-            decode_cmd = "%s %s-p %d -d %s %s-M fm -F9 -s 22k -f %d 2>/dev/null |" % (self.sdr_fm, bias_option, int(self.ppm), str(self.device_idx), gain_param, self.sonde_freq)
-            decode_cmd += "sox -t raw -r 22k -e s -b 16 -c 1 - -r 48000 -b 8 -t wav - highpass 20 2>/dev/null |"
 
             # Add in tee command to save audio to disk if debugging is enabled.
             if self.save_decode_audio:
                 decode_cmd += " tee decode_%s.wav |" % str(self.device_idx)
 
->>>>>>> a4052838
             # M10 decoder
             decode_cmd += "./m10 -b -b2 2>/dev/null"
 
