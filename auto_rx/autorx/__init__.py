#!/usr/bin/env python
#
#   radiosonde_auto_rx
#
#   Copyright (C) 2018  Mark Jessop <vk5qi@rfhead.net>
#   Released under GNU GPL v3 or later
#
<<<<<<< HEAD
__version__ = "20181005"
=======
__version__ = "20181008"
>>>>>>> ea51bbc0

# Global Variables

# RTLSDR Usage Register - This dictionary holds information about each SDR and its currently running Decoder / Scanner
#   Key = SDR device index / ID
#   'device_idx': {
#       'in_use' (bool) : True if the SDR is currently in-use by a decoder or scanner.
#       'task' (class)  : If this SDR is in use, a reference to the task.
#       'bias' (bool)   : True if the bias-tee should be enabled on this SDR, False otherwise.
#       'ppm' (int)     : The PPM offset for this SDR.
#       'gain' (float)  : The gain setting to use with this SDR. A setting of -1 turns on hardware AGC.    
#   }
#
#
sdr_list = {}

# Currently running task register.
#   Keys will either be 'SCAN' (only one scanner shall be running at a time), or a sonde frequency in MHz.
#   Each element contains:
#       'task' : (class) Reference to the currently running task.
#       'device_idx' (str): The allocated SDR.
#
task_list = {}<|MERGE_RESOLUTION|>--- conflicted
+++ resolved
@@ -5,11 +5,7 @@
 #   Copyright (C) 2018  Mark Jessop <vk5qi@rfhead.net>
 #   Released under GNU GPL v3 or later
 #
-<<<<<<< HEAD
-__version__ = "20181005"
-=======
-__version__ = "20181008"
->>>>>>> ea51bbc0
+__version__ = "20181009"
 
 # Global Variables
 
