#!/bin/bash
# Radiosonde Auto-RX Script
#
# 2017-04 Mark Jessop <vk5qi@rfhead.net>
#
# NOTE: If running this from crontab, make sure to set the appropriate PATH env-vars,
# else utilities like rtl_power and rtl_fm won't be found.
#
#	WARNING - THIS IS DEPRECATED - PLEASE USE THE SYSTEMD SERVICE OR DOCKER IMAGE
#   See: https://github.com/projecthorus/radiosonde_auto_rx/wiki#451-option-1---operation-as-a-systemd-service-recommended
#   Or: https://github.com/projecthorus/radiosonde_auto_rx/wiki/Docker
#

killall rs41mod
killall rtl_fm
#killall sdrtst
#killall sondeudp
killall rtl_tcp
killall rtl_sdr
#killall node
killall screen

#echo $$; echo $BASHPID

id=`ps -ef | grep auto_rx | grep python | awk '{print $2}'`
if [ $id ] 
then
    kill -SIGINT $id
    sleep 30
fi

id=`ps -ef | grep web_start | grep python | awk '{print $2}'`
if [ $id ] 
then
    kill -SIGINT $id
fi  

# change into appropriate directory
cd $(dirname $0)

<<<<<<< HEAD
# Clean up old files
rm log_power*.csv

# Start auto_rx process with a 3 hour timeout.
# auto_rx will exit after this time.

python3 auto_rx.py #-t 300

python3 web_start.py
=======
python3 auto_rx.py -t 180
>>>>>>> b8f43354
<|MERGE_RESOLUTION|>--- conflicted
+++ resolved
@@ -38,16 +38,9 @@
 # change into appropriate directory
 cd $(dirname $0)
 
-<<<<<<< HEAD
-# Clean up old files
-rm log_power*.csv
-
 # Start auto_rx process with a 3 hour timeout.
 # auto_rx will exit after this time.
 
 python3 auto_rx.py #-t 300
 
 python3 web_start.py
-=======
-python3 auto_rx.py -t 180
->>>>>>> b8f43354
