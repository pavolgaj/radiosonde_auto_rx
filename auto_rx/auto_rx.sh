--- conflicted
+++ resolved
@@ -41,13 +41,9 @@
 # Clean up old files
 rm log_power*.csv
 
-<<<<<<< HEAD
 # Start auto_rx process with a 3 hour timeout.
 # auto_rx will exit after this time.
 
 python3 auto_rx.py -t 300
 
 python3 web_start.py
-=======
-python3 auto_rx.py -t 180
->>>>>>> dbd5ed73
